--- conflicted
+++ resolved
@@ -48,11 +48,8 @@
         capabilityAgents::aip::AudioProvider holdToTalkAudioProvider,
         capabilityAgents::aip::AudioProvider tapToTalkAudioProvider,
         capabilityAgents::aip::AudioProvider wakeWordAudioProvider = capabilityAgents::aip::AudioProvider::null(),
-<<<<<<< HEAD
         bool startPaStream = true);
-=======
         std::shared_ptr<sampleApp::KeywordObserver> keywordObserver = nullptr);
->>>>>>> add19566
 
     /**
      * Begins the interaction between the Sample App and the user. This should only be called at startup.
