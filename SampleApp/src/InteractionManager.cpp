--- conflicted
+++ resolved
@@ -25,13 +25,10 @@
     capabilityAgents::aip::AudioProvider holdToTalkAudioProvider,
     capabilityAgents::aip::AudioProvider tapToTalkAudioProvider,
     capabilityAgents::aip::AudioProvider wakeWordAudioProvider,
-<<<<<<< HEAD
     bool startPaStream) :
 	    RequiresShutdown{"InteractionManager"},
-=======
     std::shared_ptr<sampleApp::KeywordObserver> keywordObserver) :
         RequiresShutdown{"InteractionManager"},
->>>>>>> add19566
         m_client{client},
         m_micWrapper{micWrapper},
         m_userInterface{userInterface},
