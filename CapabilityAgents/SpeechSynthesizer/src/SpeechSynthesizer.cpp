/*
 * SpeechSynthesizer.cpp
 *
 * Copyright 2017-2018 Amazon.com, Inc. or its affiliates. All Rights Reserved.
 *
 * Licensed under the Apache License, Version 2.0 (the "License").
 * You may not use this file except in compliance with the License.
 * A copy of the License is located at
 *
 *     http://aws.amazon.com/apache2.0/
 *
 * or in the "license" file accompanying this file. This file is distributed
 * on an "AS IS" BASIS, WITHOUT WARRANTIES OR CONDITIONS OF ANY KIND, either
 * express or implied. See the License for the specific language governing
 * permissions and limitations under the License.
 */

#include <rapidjson/document.h>
#include <rapidjson/stringbuffer.h>
#include <rapidjson/writer.h>

#include <AVSCommon/Utils/Logger/Logger.h>
#include <AVSCommon/Utils/Metrics.h>

#include "SpeechSynthesizer/SpeechSynthesizer.h"

namespace alexaClientSDK {
namespace capabilityAgents {
namespace speechSynthesizer {

using namespace avsCommon::utils;
using namespace avsCommon;
using namespace avsCommon::avs;
using namespace avsCommon::avs::attachment;
using namespace avsCommon::sdkInterfaces;
using namespace avsCommon::utils::mediaPlayer;
using namespace rapidjson;

/// String to identify log entries originating from this file.
static const std::string TAG{"SpeechSynthesizer"};

/**
 * Create a LogEntry using this file's TAG and the specified event string.
 *
 * @param The event string for this @c LogEntry.
 */
#define LX(event) alexaClientSDK::avsCommon::utils::logger::LogEntry(TAG, event)

/// The namespace for the @c SpeechSynthesizer capability agent.
static const std::string NAMESPACE{"SpeechSynthesizer"};

/// The @c Speak directive signature.
static const NamespaceAndName SPEAK{NAMESPACE, "Speak"};

/// The state information @c NamespaceAndName to send to the @c ContextManager.
static const NamespaceAndName CONTEXT_MANAGER_SPEECH_STATE{NAMESPACE, "SpeechState"};

/// The name of the @c FocusManager channel used by the @c SpeechSynthesizer.
static const std::string CHANNEL_NAME = FocusManagerInterface::DIALOG_CHANNEL_NAME;

/// The activity Id used with the @c FocusManager by @c SpeechSynthesizer.
static const std::string FOCUS_MANAGER_ACTIVITY_ID{"SpeechSynthesizer.Speak"};

/// The name of the event to send to the AVS server once audio starting playing.
static std::string SPEECH_STARTED_EVENT_NAME{"SpeechStarted"};

/// The name of the event to send to the AVS server once audio finishes playing.
static std::string SPEECH_FINISHED_EVENT_NAME{"SpeechFinished"};

/// The key used to look up the "url" property in the directive payload.
static const char KEY_URL[] = "url";

/// The key for the "token" property in the directive payload string and "SpeechState" string.
static const char KEY_TOKEN[] = "token";

/// The key used to look the "format" property in the directive payload string.
static const char KEY_FORMAT[] = "format";

/// The expected format value in the directive payload.
static const std::string FORMAT{"AUDIO_MPEG"};

/// Prefix for content ID prefix in the url property of the directive payload.
static const std::string CID_PREFIX{"cid:"};

/// The key for the "offsetInMilliseconds" property in the event context.
static const char KEY_OFFSET_IN_MILLISECONDS[] = "offsetInMilliseconds";

/// The "playerActivity" key used to build "SpeechState" string.
static const char KEY_PLAYER_ACTIVITY[] = "playerActivity";

/// The player activity value used to build the "SpeechState" string.
static const char PLAYER_STATE_PLAYING[] = "PLAYING";

/// The player activity value used to build the "SpeechState" string.
static const char PLAYER_STATE_FINISHED[] = "FINISHED";

/// The duration to wait for a state change in @c onFocusChanged before failing.
static const std::chrono::seconds STATE_CHANGE_TIMEOUT{5};

std::shared_ptr<SpeechSynthesizer> SpeechSynthesizer::create(
    std::shared_ptr<MediaPlayerInterface> mediaPlayer,
    std::shared_ptr<MessageSenderInterface> messageSender,
    std::shared_ptr<FocusManagerInterface> focusManager,
    std::shared_ptr<ContextManagerInterface> contextManager,
    std::shared_ptr<attachment::AttachmentManagerInterface> attachmentManager,
    std::shared_ptr<ExceptionEncounteredSenderInterface> exceptionSender,
    std::shared_ptr<avsCommon::avs::DialogUXStateAggregator> dialogUXStateAggregator) {
    if (!mediaPlayer) {
        ACSDK_ERROR(LX("SpeechSynthesizerCreationFailed").d("reason", "mediaPlayerNullReference"));
        return nullptr;
    }
    if (!messageSender) {
        ACSDK_ERROR(LX("SpeechSynthesizerCreationFailed").d("reason", "messageSenderNullReference"));
        return nullptr;
    }
    if (!focusManager) {
        ACSDK_ERROR(LX("SpeechSynthesizerCreationFailed").d("reason", "focusManagerNullReference"));
        return nullptr;
    }
    if (!contextManager) {
        ACSDK_ERROR(LX("SpeechSynthesizerCreationFailed").d("reason", "contextManagerNullReference"));
        return nullptr;
    }
    if (!attachmentManager) {
        ACSDK_ERROR(LX("SpeechSynthesizerCreationFailed").d("reason", "attachmentManagerNullReference"));
        return nullptr;
    }
    if (!exceptionSender) {
        ACSDK_ERROR(LX("SpeechSynthesizerCreationFailed").d("reason", "exceptionSenderNullReference"));
        return nullptr;
    }
    auto speechSynthesizer = std::shared_ptr<SpeechSynthesizer>(new SpeechSynthesizer(
        mediaPlayer, messageSender, focusManager, contextManager, attachmentManager, exceptionSender));
    speechSynthesizer->init();

    dialogUXStateAggregator->addObserver(speechSynthesizer);

    return speechSynthesizer;
}

avsCommon::avs::DirectiveHandlerConfiguration SpeechSynthesizer::getConfiguration() const {
    avsCommon::avs::DirectiveHandlerConfiguration configuration;
    configuration[SPEAK] = avsCommon::avs::BlockingPolicy::BLOCKING;
    return configuration;
}

void SpeechSynthesizer::addObserver(std::shared_ptr<SpeechSynthesizerObserverInterface> observer) {
    ACSDK_DEBUG9(LX("addObserver").d("observer", observer.get()));
    m_executor.submit([this, observer]() { m_observers.insert(observer); });
}

void SpeechSynthesizer::removeObserver(std::shared_ptr<SpeechSynthesizerObserverInterface> observer) {
    ACSDK_DEBUG9(LX("removeObserver").d("observer", observer.get()));
    m_executor.submit([this, observer]() { m_observers.erase(observer); }).wait();
}

void SpeechSynthesizer::onDeregistered() {
    ACSDK_DEBUG9(LX("onDeregistered"));
    // default no-op
}

void SpeechSynthesizer::handleDirectiveImmediately(std::shared_ptr<avsCommon::avs::AVSDirective> directive) {
    ACSDK_DEBUG9(LX("handleDirectiveImmediately").d("messageId", directive->getMessageId()));
    auto info = createDirectiveInfo(directive, nullptr);
    m_executor.submit([this, info]() { executeHandleImmediately(info); });
}

void SpeechSynthesizer::preHandleDirective(std::shared_ptr<DirectiveInfo> info) {
    ACSDK_DEBUG9(LX("preHandleDirective").d("messageId", info->directive->getMessageId()));
    m_executor.submit([this, info]() { executePreHandle(info); });
}

void SpeechSynthesizer::handleDirective(std::shared_ptr<DirectiveInfo> info) {
    ACSDK_DEBUG9(LX("handleDirective").d("messageId", info->directive->getMessageId()));
    if (info->directive->getName() == "Speak") {
        ACSDK_METRIC_MSG(TAG, info->directive, Metrics::Location::SPEECH_SYNTHESIZER_RECEIVE);
    }
    m_executor.submit([this, info]() { executeHandle(info); });
}

void SpeechSynthesizer::cancelDirective(std::shared_ptr<DirectiveInfo> info) {
    ACSDK_DEBUG9(LX("cancelDirective").d("messageId", info->directive->getMessageId()));
    m_executor.submit([this, info]() { executeCancel(info); });
}

void SpeechSynthesizer::onFocusChanged(FocusState newFocus) {
    ACSDK_DEBUG(LX("onFocusChanged").d("newFocus", newFocus));
    std::unique_lock<std::mutex> lock(m_mutex);
    m_currentFocus = newFocus;
    setDesiredStateLocked(newFocus);
    if (m_currentState == m_desiredState) {
        return;
    }

    // Set intermediate state to avoid being considered idle
    switch (newFocus) {
        case FocusState::FOREGROUND:
            setCurrentStateLocked(SpeechSynthesizerObserverInterface::SpeechSynthesizerState::GAINING_FOCUS);
            break;
        case FocusState::BACKGROUND:
            setCurrentStateLocked(SpeechSynthesizerObserverInterface::SpeechSynthesizerState::LOSING_FOCUS);
            break;
        case FocusState::NONE:
            // We do not care of other focus states yet
            break;
    }

    auto messageId = (m_currentInfo && m_currentInfo->directive) ? m_currentInfo->directive->getMessageId() : "";
    m_executor.submit([this]() { executeStateChange(); });
    // Block until we achieve the desired state.
    if (m_waitOnStateChange.wait_for(
            lock, STATE_CHANGE_TIMEOUT, [this]() { return m_currentState == m_desiredState; })) {
        ACSDK_DEBUG9(LX("onFocusChangedSuccess"));
    } else {
        ACSDK_ERROR(LX("onFocusChangeFailed").d("reason", "stateChangeTimeout").d("messageId", messageId));
        if (m_currentInfo) {
            lock.unlock();
            sendExceptionEncounteredAndReportFailed(
                m_currentInfo, avsCommon::avs::ExceptionErrorType::INTERNAL_ERROR, "stateChangeTimeout");
        }
    }
}

void SpeechSynthesizer::provideState(
    const avsCommon::avs::NamespaceAndName& stateProviderName,
    const unsigned int stateRequestToken) {
    ACSDK_DEBUG9(LX("provideState").d("token", stateRequestToken));
    std::lock_guard<std::mutex> lock(m_mutex);
    auto state = m_currentState;
    m_executor.submit([this, state, stateRequestToken]() { executeProvideState(state, stateRequestToken); });
}

void SpeechSynthesizer::onContextAvailable(const std::string& jsonContext) {
    ACSDK_DEBUG9(LX("onContextAvailable").d("context", jsonContext));
    // default no-op
}

void SpeechSynthesizer::onContextFailure(const ContextRequestError error) {
    ACSDK_DEBUG9(LX("onContextFailure").d("error", error));
    // default no-op
}

void SpeechSynthesizer::onPlaybackStarted(SourceId id) {
    ACSDK_DEBUG9(LX("onPlaybackStarted").d("callbackSourceId", id));
    ACSDK_METRIC_IDS(TAG, "SpeechStarted", "", "", Metrics::Location::SPEECH_SYNTHESIZER_RECEIVE);
    if (id != m_mediaSourceId) {
        ACSDK_ERROR(LX("queueingExecutePlaybackStartedFailed")
                        .d("reason", "mismatchSourceId")
                        .d("callbackSourceId", id)
                        .d("sourceId", m_mediaSourceId));
        m_executor.submit([this] {
            executePlaybackError(ErrorType::MEDIA_ERROR_INTERNAL_DEVICE_ERROR, "executePlaybackStartedFailed");
        });
    } else {
        m_executor.submit([this]() { executePlaybackStarted(); });
    }
}

void SpeechSynthesizer::onPlaybackFinished(SourceId id) {
    ACSDK_DEBUG9(LX("onPlaybackFinished").d("callbackSourceId", id));
    ACSDK_METRIC_IDS(TAG, "SpeechFinished", "", "", Metrics::Location::SPEECH_SYNTHESIZER_RECEIVE);

    if (id != m_mediaSourceId) {
        ACSDK_ERROR(LX("queueingExecutePlaybackFinishedFailed")
                        .d("reason", "mismatchSourceId")
                        .d("callbackSourceId", id)
                        .d("sourceId", m_mediaSourceId));
        m_executor.submit([this] {
            executePlaybackError(ErrorType::MEDIA_ERROR_INTERNAL_DEVICE_ERROR, "executePlaybackFinishedFailed");
        });
    } else {
        m_executor.submit([this]() { executePlaybackFinished(); });
    }
}

void SpeechSynthesizer::onPlaybackError(
    SourceId id,
    const avsCommon::utils::mediaPlayer::ErrorType& type,
    std::string error) {
    ACSDK_DEBUG9(LX("onPlaybackError").d("callbackSourceId", id));
    m_executor.submit([this, type, error]() { executePlaybackError(type, error); });
}

void SpeechSynthesizer::onPlaybackStopped(SourceId id) {
    ACSDK_DEBUG9(LX("onPlaybackStopped").d("callbackSourceId", id));
    onPlaybackFinished(id);
}

SpeechSynthesizer::SpeakDirectiveInfo::SpeakDirectiveInfo(std::shared_ptr<DirectiveInfo> directiveInfo) :
        directive{directiveInfo->directive},
        result{directiveInfo->result},
        sendPlaybackStartedMessage{false},
        sendPlaybackFinishedMessage{false},
        sendCompletedMessage{false} {
}

void SpeechSynthesizer::SpeakDirectiveInfo::clear() {
    attachmentReader.reset();
    sendPlaybackStartedMessage = false;
    sendPlaybackFinishedMessage = false;
    sendCompletedMessage = false;
}

SpeechSynthesizer::SpeechSynthesizer(
    std::shared_ptr<MediaPlayerInterface> mediaPlayer,
    std::shared_ptr<MessageSenderInterface> messageSender,
    std::shared_ptr<FocusManagerInterface> focusManager,
    std::shared_ptr<ContextManagerInterface> contextManager,
    std::shared_ptr<attachment::AttachmentManagerInterface> attachmentManager,
    std::shared_ptr<ExceptionEncounteredSenderInterface> exceptionSender) :
        CapabilityAgent{NAMESPACE, exceptionSender},
        RequiresShutdown{"SpeechSynthesizer"},
        m_mediaSourceId{MediaPlayerInterface::ERROR},
        m_speechPlayer{mediaPlayer},
        m_messageSender{messageSender},
        m_focusManager{focusManager},
        m_contextManager{contextManager},
        m_attachmentManager{attachmentManager},
        m_currentState{SpeechSynthesizerObserverInterface::SpeechSynthesizerState::FINISHED},
        m_desiredState{SpeechSynthesizerObserverInterface::SpeechSynthesizerState::FINISHED},
        m_currentFocus{FocusState::NONE},
        m_isAlreadyStopping{false},
        m_initialDialogUXStateReceived{false} {
}

void SpeechSynthesizer::doShutdown() {
    ACSDK_DEBUG9(LX("doShutdown"));
    m_speechPlayer->setObserver(nullptr);
    {
        std::unique_lock<std::mutex> lock(m_mutex);
        if (SpeechSynthesizerObserverInterface::SpeechSynthesizerState::PLAYING == m_currentState ||
            SpeechSynthesizerObserverInterface::SpeechSynthesizerState::PLAYING == m_desiredState) {
            m_desiredState = SpeechSynthesizerObserverInterface::SpeechSynthesizerState::FINISHED;
            if (m_currentInfo) {
                m_currentInfo->sendPlaybackFinishedMessage = false;
            }
            stopPlaying();
            m_currentState = SpeechSynthesizerObserverInterface::SpeechSynthesizerState::FINISHED;
            lock.unlock();
            releaseForegroundFocus();
        }
    }
    {
        std::lock_guard<std::mutex> lock(m_speakInfoQueueMutex);
        for (auto& info : m_speakInfoQueue) {
            if (info.get()->result) {
                info.get()->result->setFailed("SpeechSynthesizerShuttingDown");
            }
            removeSpeakDirectiveInfo(info.get()->directive->getMessageId());
            removeDirective(info.get()->directive->getMessageId());
        }
    }
    m_executor.shutdown();
    m_speechPlayer.reset();
    m_waitOnStateChange.notify_one();
    m_messageSender.reset();
    m_focusManager.reset();
    m_contextManager.reset();
    m_attachmentManager.reset();
    m_observers.clear();
}

void SpeechSynthesizer::init() {
    m_speechPlayer->setObserver(shared_from_this());
    m_contextManager->setStateProvider(CONTEXT_MANAGER_SPEECH_STATE, shared_from_this());
}

void SpeechSynthesizer::executeHandleImmediately(std::shared_ptr<DirectiveInfo> info) {
    ACSDK_DEBUG(LX("executeHandleImmediately").d("messageId", info->directive->getMessageId()));
    auto speakInfo = validateInfo("executeHandleImmediately", info, false);
    if (!speakInfo) {
        ACSDK_ERROR(LX("executeHandleImmediatelyFailed").d("reason", "invalidDirective"));
        return;
    }
    executePreHandleAfterValidation(speakInfo);
    addToDirectiveQueue(speakInfo);
}

void SpeechSynthesizer::executePreHandleAfterValidation(std::shared_ptr<SpeakDirectiveInfo> speakInfo) {
    if (speakInfo->directive->getName() != SPEAK.name) {
        const std::string message("unexpectedDirective " + speakInfo->directive->getName());
        ACSDK_ERROR(LX("executePreHandleFailed")
                        .d("reason", "unexpectedDirective")
                        .d("directiveName", speakInfo->directive->getName()));
        sendExceptionEncounteredAndReportFailed(
            speakInfo, avsCommon::avs::ExceptionErrorType::UNSUPPORTED_OPERATION, message);
        return;
    }

    Document payload;
    if (payload.Parse(speakInfo->directive->getPayload()).HasParseError()) {
        const std::string message("unableToParsePayload" + speakInfo->directive->getMessageId());
        ACSDK_ERROR(
            LX("executePreHandleFailed").d("reason", message).d("messageId", speakInfo->directive->getMessageId()));
        sendExceptionEncounteredAndReportFailed(
            speakInfo, avsCommon::avs::ExceptionErrorType::UNEXPECTED_INFORMATION_RECEIVED, message);
        return;
    }

    Value::ConstMemberIterator it = payload.FindMember(KEY_TOKEN);
    if (payload.MemberEnd() == it) {
        sendExceptionEncounteredAndReportMissingProperty(speakInfo, KEY_TOKEN);
        return;
    }
    speakInfo->token = it->value.GetString();

    it = payload.FindMember(KEY_FORMAT);
    if (payload.MemberEnd() == it) {
        sendExceptionEncounteredAndReportMissingProperty(speakInfo, KEY_FORMAT);
        return;
    }
    std::string format = it->value.GetString();
    if (format != FORMAT) {
        const std::string message("unknownFormat " + speakInfo->directive->getMessageId() + " format " + format);
        ACSDK_ERROR(LX("executePreHandleFailed")
                        .d("reason", "unknownFormat")
                        .d("messageId", speakInfo->directive->getMessageId())
                        .d("format", format));
        sendExceptionEncounteredAndReportFailed(
            speakInfo, avsCommon::avs::ExceptionErrorType::UNEXPECTED_INFORMATION_RECEIVED, message);
    }

    it = payload.FindMember(KEY_URL);
    if (payload.MemberEnd() == it) {
        sendExceptionEncounteredAndReportMissingProperty(speakInfo, KEY_URL);
        return;
    }
    std::string urlValue = it->value.GetString();
    auto contentIdPosition = urlValue.find(CID_PREFIX);
    if (contentIdPosition != 0) {
        const std::string message("expectedCIDUrlPrefixNotFound");
        ACSDK_ERROR(LX("executePreHandleFailed").d("reason", message).d("url", urlValue));
        sendExceptionEncounteredAndReportFailed(
            speakInfo, avsCommon::avs::ExceptionErrorType::UNEXPECTED_INFORMATION_RECEIVED, message);
        return;
    }
    std::string contentId = urlValue.substr(contentIdPosition + CID_PREFIX.length());
    speakInfo->attachmentReader =
        speakInfo->directive->getAttachmentReader(contentId, AttachmentReader::Policy::BLOCKING);
    if (!speakInfo->attachmentReader) {
        const std::string message("getAttachmentReaderFailed");
        ACSDK_ERROR(LX("executePreHandleFailed").d("reason", message));
        sendExceptionEncounteredAndReportFailed(speakInfo, avsCommon::avs::ExceptionErrorType::INTERNAL_ERROR, message);
    }

    // If everything checks out, add the speakInfo to the map.
    if (!setSpeakDirectiveInfo(speakInfo->directive->getMessageId(), speakInfo)) {
        ACSDK_ERROR(LX("executePreHandleFailed")
                        .d("reason", "prehandleCalledTwiceOnSameDirective")
                        .d("messageId", speakInfo->directive->getMessageId()));
    }
}

void SpeechSynthesizer::executeHandleAfterValidation(std::shared_ptr<SpeakDirectiveInfo> speakInfo) {
    m_currentInfo = speakInfo;
    if (!m_focusManager->acquireChannel(CHANNEL_NAME, shared_from_this(), FOCUS_MANAGER_ACTIVITY_ID)) {
        static const std::string message =
            std::string("Could not acquire ") + CHANNEL_NAME + " for " + FOCUS_MANAGER_ACTIVITY_ID;
        ACSDK_ERROR(LX("executeHandleFailed")
                        .d("reason", "CouldNotAcquireChannel")
                        .d("messageId", m_currentInfo->directive->getMessageId()));
        sendExceptionEncounteredAndReportFailed(speakInfo, avsCommon::avs::ExceptionErrorType::INTERNAL_ERROR, message);
    }
}

void SpeechSynthesizer::executePreHandle(std::shared_ptr<DirectiveInfo> info) {
    ACSDK_DEBUG(LX("executePreHandle").d("messageId", info->directive->getMessageId()));
    auto speakInfo = validateInfo("executePreHandle", info);
    if (!speakInfo) {
        ACSDK_ERROR(LX("executePreHandleFailed").d("reason", "invalidDirectiveInfo"));
        return;
    }
    executePreHandleAfterValidation(speakInfo);
}

void SpeechSynthesizer::executeHandle(std::shared_ptr<DirectiveInfo> info) {
    ACSDK_DEBUG(LX("executeHandle").d("messageId", info->directive->getMessageId()));
    auto speakInfo = validateInfo("executeHandle", info);
    if (!speakInfo) {
        ACSDK_ERROR(LX("executeHandleFailed").d("reason", "invalidDirectiveInfo"));
        return;
    }
    addToDirectiveQueue(speakInfo);
}

void SpeechSynthesizer::executeCancel(std::shared_ptr<DirectiveInfo> info) {
    ACSDK_DEBUG(LX("executeCancel").d("messageId", info->directive->getMessageId()));
    auto speakInfo = validateInfo("executeCancel", info);
    if (!speakInfo) {
        ACSDK_ERROR(LX("executeCancelFailed").d("reason", "invalidDirectiveInfo"));
        return;
    }
    if (speakInfo != m_currentInfo) {
        speakInfo->clear();
        removeSpeakDirectiveInfo(speakInfo->directive->getMessageId());
        {
            std::lock_guard<std::mutex> lock(m_speakInfoQueueMutex);
            for (auto it = m_speakInfoQueue.begin(); it != m_speakInfoQueue.end(); it++) {
                if (speakInfo->directive->getMessageId() == it->get()->directive->getMessageId()) {
                    it = m_speakInfoQueue.erase(it);
                    break;
                }
            }
        }
        removeDirective(speakInfo->directive->getMessageId());
        return;
    }
    std::unique_lock<std::mutex> lock(m_mutex);
    if (SpeechSynthesizerObserverInterface::SpeechSynthesizerState::FINISHED != m_desiredState) {
        m_desiredState = SpeechSynthesizerObserverInterface::SpeechSynthesizerState::FINISHED;
        if (SpeechSynthesizerObserverInterface::SpeechSynthesizerState::PLAYING == m_currentState ||
            SpeechSynthesizerObserverInterface::SpeechSynthesizerState::GAINING_FOCUS == m_currentState) {
            lock.unlock();
            if (m_currentInfo) {
                m_currentInfo->sendPlaybackFinishedMessage = false;
                m_currentInfo->sendCompletedMessage = false;
            }
            stopPlaying();
        }
    }
}

void SpeechSynthesizer::executeStateChange() {
    SpeechSynthesizerObserverInterface::SpeechSynthesizerState newState;
    {
        std::lock_guard<std::mutex> lock(m_mutex);
        newState = m_desiredState;
    }
    ACSDK_DEBUG(LX("executeStateChange").d("newState", newState));
    switch (newState) {
        case SpeechSynthesizerObserverInterface::SpeechSynthesizerState::PLAYING:
            if (m_currentInfo) {
                m_currentInfo->sendPlaybackStartedMessage = true;
                m_currentInfo->sendPlaybackFinishedMessage = true;
                m_currentInfo->sendCompletedMessage = true;
            }
            startPlaying();
            break;
        case SpeechSynthesizerObserverInterface::SpeechSynthesizerState::FINISHED:
            if (m_currentInfo) {
                m_currentInfo->sendPlaybackFinishedMessage = false;
            }
            stopPlaying();
            break;
        case SpeechSynthesizerObserverInterface::SpeechSynthesizerState::GAINING_FOCUS:
        case SpeechSynthesizerObserverInterface::SpeechSynthesizerState::LOSING_FOCUS:
            // Nothing to do so far
            break;
    }
}

void SpeechSynthesizer::executeProvideState(
    const SpeechSynthesizerObserverInterface::SpeechSynthesizerState& state,
    const unsigned int& stateRequestToken) {
    ACSDK_DEBUG(LX("executeProvideState").d("stateRequestToken", stateRequestToken));
    int64_t offsetInMilliseconds = 0;
    StateRefreshPolicy refreshPolicy = StateRefreshPolicy::NEVER;
    std::string speakDirectiveToken;

    if (SpeechSynthesizerObserverInterface::SpeechSynthesizerState::PLAYING == state) {
        if (!m_currentInfo) {
            ACSDK_ERROR(LX("executeProvideStateFailed").d("reason", "currentInfoIsNull"));
            return;
        }

        // We should never be in the PLAYING state without a valid m_mediaSourceId.
        if (MediaPlayerInterface::ERROR == m_mediaSourceId) {
            ACSDK_ERROR(LX("executeProvideStateFailed")
                            .d("reason", "invalidMediaSourceId")
                            .d("mediaSourceId", m_mediaSourceId));
            return;
        }

        offsetInMilliseconds =
            std::chrono::duration_cast<std::chrono::milliseconds>(m_speechPlayer->getOffset(m_mediaSourceId)).count();
        refreshPolicy = StateRefreshPolicy::ALWAYS;
        speakDirectiveToken = m_currentInfo->token;
    } else if (m_currentInfo) {
        speakDirectiveToken = m_currentInfo->token;
    }

    auto jsonState = buildState(speakDirectiveToken, offsetInMilliseconds);
    if (jsonState.empty()) {
        ACSDK_ERROR(LX("executeProvideStateFailed").d("reason", "buildStateFailed").d("token", speakDirectiveToken));
        return;
    }
    auto result = m_contextManager->setState(CONTEXT_MANAGER_SPEECH_STATE, jsonState, refreshPolicy, stateRequestToken);
    if (result != SetStateResult::SUCCESS) {
        ACSDK_ERROR(LX("executeProvideStateFailed")
                        .d("reason", "contextManagerSetStateFailed")
                        .d("token", speakDirectiveToken));
    }
}

void SpeechSynthesizer::executePlaybackStarted() {
    ACSDK_DEBUG(LX("executePlaybackStarted"));
    if (!m_currentInfo) {
        ACSDK_ERROR(LX("executePlaybackStartedIgnored").d("reason", "nullptrDirectiveInfo"));
        return;
    }
    {
        std::lock_guard<std::mutex> lock(m_mutex);
        setCurrentStateLocked(SpeechSynthesizerObserverInterface::SpeechSynthesizerState::PLAYING);
    }
    m_waitOnStateChange.notify_one();
    if (m_currentInfo->sendPlaybackStartedMessage) {
        auto payload = buildPayload(m_currentInfo->token);
        if (payload.empty()) {
            ACSDK_ERROR(
                LX("executePlaybackStartedFailed").d("reason", "buildPayloadFailed").d("token", m_currentInfo->token));
            return;
        }
        auto msgIdAndJsonEvent = buildJsonEventString(SPEECH_STARTED_EVENT_NAME, "", payload);

        auto request = std::make_shared<MessageRequest>(msgIdAndJsonEvent.second);
        m_messageSender->sendMessage(request);
    }
}

void SpeechSynthesizer::executePlaybackFinished() {
    ACSDK_DEBUG(LX("executePlaybackFinished"));
    if (!m_currentInfo) {
        ACSDK_ERROR(LX("executePlaybackFinishedIgnored").d("reason", "nullptrDirectiveInfo"));
        return;
    }
    {
        std::lock_guard<std::mutex> lock(m_mutex);
        setCurrentStateLocked(SpeechSynthesizerObserverInterface::SpeechSynthesizerState::FINISHED);
    }
    m_waitOnStateChange.notify_one();
    if (m_currentInfo->sendPlaybackFinishedMessage) {
        auto payload = buildPayload(m_currentInfo->token);
        if (payload.empty()) {
            ACSDK_ERROR(LX("executePlaybackFinishedFailed")
                            .d("reason", "buildPayloadFailed")
                            .d("messageId", m_currentInfo->directive->getMessageId()));
        } else {
            auto msgIdAndJsonEvent = buildJsonEventString(SPEECH_FINISHED_EVENT_NAME, "", payload);

            auto request = std::make_shared<MessageRequest>(msgIdAndJsonEvent.second);
            m_messageSender->sendMessage(request);
        }
    }
    if (m_currentInfo->sendCompletedMessage) {
        setHandlingCompleted();
    }
    resetCurrentInfo();
    {
        std::lock_guard<std::mutex> lock_guard(m_speakInfoQueueMutex);
        m_speakInfoQueue.pop_front();
        if (!m_speakInfoQueue.empty()) {
            executeHandleAfterValidation(m_speakInfoQueue.front());
        }
    }
    resetMediaSourceId();
}

void SpeechSynthesizer::executePlaybackError(const avsCommon::utils::mediaPlayer::ErrorType& type, std::string error) {
    ACSDK_DEBUG(LX("executePlaybackError").d("type", type).d("error", error));
    if (!m_currentInfo) {
        return;
    }
    {
        std::lock_guard<std::mutex> lock(m_mutex);
        setCurrentStateLocked(SpeechSynthesizerObserverInterface::SpeechSynthesizerState::FINISHED);
    }
    m_waitOnStateChange.notify_one();
    releaseForegroundFocus();
    resetCurrentInfo();
    resetMediaSourceId();
    {
<<<<<<< HEAD
        std::lock_guard<std::mutex> lock(m_speakInfoQueueMutex);
        m_speakInfoQueue.clear();
=======
        std::unique_lock<std::mutex> lock(m_mutex);
        while (!m_speakInfoQueue.empty()) {
            auto speakInfo = m_speakInfoQueue.front();
            m_speakInfoQueue.pop_front();
            lock.unlock();
            sendExceptionEncounteredAndReportFailed(
                speakInfo, avsCommon::avs::ExceptionErrorType::INTERNAL_ERROR, error);
            lock.lock();
        }
>>>>>>> 5259a2f6
    }
}

std::string SpeechSynthesizer::buildState(std::string& token, int64_t offsetInMilliseconds) const {
    Document state(kObjectType);
    Document::AllocatorType& alloc = state.GetAllocator();
    state.AddMember(KEY_TOKEN, token, alloc);
    state.AddMember(KEY_OFFSET_IN_MILLISECONDS, offsetInMilliseconds, alloc);

    switch (m_currentState) {
        case SpeechSynthesizerObserverInterface::SpeechSynthesizerState::PLAYING:
            state.AddMember(KEY_PLAYER_ACTIVITY, PLAYER_STATE_PLAYING, alloc);
            break;
        case SpeechSynthesizerObserverInterface::SpeechSynthesizerState::FINISHED:
        case SpeechSynthesizerObserverInterface::SpeechSynthesizerState::GAINING_FOCUS:
        case SpeechSynthesizerObserverInterface::SpeechSynthesizerState::LOSING_FOCUS:
            state.AddMember(KEY_PLAYER_ACTIVITY, PLAYER_STATE_FINISHED, alloc);
            break;
    }

    StringBuffer buffer;
    Writer<StringBuffer> writer(buffer);
    if (!state.Accept(writer)) {
        ACSDK_ERROR(LX("buildStateFailed").d("reason", "writerRefusedJsonObject"));
        return "";
    }

    return buffer.GetString();
}

std::string SpeechSynthesizer::buildPayload(std::string& token) {
    Document payload(kObjectType);
    Document::AllocatorType& alloc = payload.GetAllocator();

    payload.AddMember(KEY_TOKEN, token, alloc);

    StringBuffer buffer;
    Writer<StringBuffer> writer(buffer);
    if (!payload.Accept(writer)) {
        ACSDK_ERROR(LX("buildPayloadFailed").d("reason", "writerRefusedJsonObject"));
        return "";
    }

    return buffer.GetString();
}

void SpeechSynthesizer::startPlaying() {
    ACSDK_DEBUG9(LX("startPlaying"));
    m_mediaSourceId = m_speechPlayer->setSource(std::move(m_currentInfo->attachmentReader));
    if (MediaPlayerInterface::ERROR == m_mediaSourceId) {
        ACSDK_ERROR(LX("startPlayingFailed").d("reason", "setSourceFailed"));
        executePlaybackError(ErrorType::MEDIA_ERROR_INTERNAL_DEVICE_ERROR, "playFailed");
    } else if (!m_speechPlayer->play(m_mediaSourceId)) {
        executePlaybackError(ErrorType::MEDIA_ERROR_INTERNAL_DEVICE_ERROR, "playFailed");
    } else {
        // Execution of play is successful.
        m_isAlreadyStopping = false;
    }
}

void SpeechSynthesizer::stopPlaying() {
    ACSDK_DEBUG9(LX("stopPlaying"));
    if (MediaPlayerInterface::ERROR == m_mediaSourceId) {
        ACSDK_ERROR(LX("stopPlayingFailed").d("reason", "invalidMediaSourceId").d("mediaSourceId", m_mediaSourceId));
    } else if (m_isAlreadyStopping) {
        ACSDK_DEBUG9(LX("stopPlayingIgnored").d("reason", "isAlreadyStopping"));
    } else if (!m_speechPlayer->stop(m_mediaSourceId)) {
        executePlaybackError(ErrorType::MEDIA_ERROR_INTERNAL_DEVICE_ERROR, "stopFailed");
    } else {
        // Execution of stop is successful.
        m_isAlreadyStopping = true;
    }
}

void SpeechSynthesizer::setCurrentStateLocked(SpeechSynthesizerObserverInterface::SpeechSynthesizerState newState) {
    ACSDK_DEBUG9(LX("setCurrentStateLocked").d("state", newState));
    m_currentState = newState;
    switch (newState) {
        case SpeechSynthesizerObserverInterface::SpeechSynthesizerState::PLAYING:
        case SpeechSynthesizerObserverInterface::SpeechSynthesizerState::FINISHED:
            executeProvideState(m_currentState, 0);
            break;
        case SpeechSynthesizerObserverInterface::SpeechSynthesizerState::LOSING_FOCUS:
        case SpeechSynthesizerObserverInterface::SpeechSynthesizerState::GAINING_FOCUS:
            break;
    }
    for (auto observer : m_observers) {
        observer->onStateChanged(m_currentState);
    }
}

void SpeechSynthesizer::setDesiredStateLocked(FocusState newFocus) {
    switch (newFocus) {
        case FocusState::FOREGROUND:
            m_desiredState = SpeechSynthesizerObserverInterface::SpeechSynthesizerState::PLAYING;
            break;
        case FocusState::BACKGROUND:
        case FocusState::NONE:
            m_desiredState = SpeechSynthesizerObserverInterface::SpeechSynthesizerState::FINISHED;
            break;
    }
}

void SpeechSynthesizer::resetCurrentInfo(std::shared_ptr<SpeakDirectiveInfo> speakInfo) {
    if (m_currentInfo != speakInfo) {
        if (m_currentInfo) {
            removeSpeakDirectiveInfo(m_currentInfo->directive->getMessageId());
            removeDirective(m_currentInfo->directive->getMessageId());
            m_currentInfo->clear();
        }
        m_currentInfo = speakInfo;
    }
}

void SpeechSynthesizer::setHandlingCompleted() {
    ACSDK_DEBUG9(LX("setHandlingCompleted"));
    if (m_currentInfo && m_currentInfo->result) {
        m_currentInfo->result->setCompleted();
    }
}

void SpeechSynthesizer::sendExceptionEncounteredAndReportFailed(
    std::shared_ptr<SpeakDirectiveInfo> speakInfo,
    avsCommon::avs::ExceptionErrorType type,
    const std::string& message) {
    m_exceptionEncounteredSender->sendExceptionEncountered(speakInfo->directive->getUnparsedDirective(), type, message);
    if (speakInfo && speakInfo->result) {
        speakInfo->result->setFailed(message);
    }
    speakInfo->clear();
    removeDirective(speakInfo->directive->getMessageId());
    std::unique_lock<std::mutex> lock(m_mutex);
    if (SpeechSynthesizerObserverInterface::SpeechSynthesizerState::PLAYING == m_currentState ||
        SpeechSynthesizerObserverInterface::SpeechSynthesizerState::GAINING_FOCUS == m_currentState) {
        lock.unlock();
        stopPlaying();
    }
}

void SpeechSynthesizer::sendExceptionEncounteredAndReportMissingProperty(
    std::shared_ptr<SpeakDirectiveInfo> speakInfo,
    const std::string& key) {
    ACSDK_ERROR(LX("executePreHandleFailed").d("reason", "missingProperty").d("key", key));
    sendExceptionEncounteredAndReportFailed(
        speakInfo,
        avsCommon::avs::ExceptionErrorType::UNEXPECTED_INFORMATION_RECEIVED,
        std::string("missing property: ") + key);
}

void SpeechSynthesizer::releaseForegroundFocus() {
    ACSDK_DEBUG9(LX("releaseForegroundFocus"));
    {
        std::lock_guard<std::mutex> lock(m_mutex);
        m_currentFocus = FocusState::NONE;
    }
    m_focusManager->releaseChannel(CHANNEL_NAME, shared_from_this());
}

std::shared_ptr<SpeechSynthesizer::SpeakDirectiveInfo> SpeechSynthesizer::validateInfo(
    const std::string& caller,
    std::shared_ptr<DirectiveInfo> info,
    bool checkResult) {
    if (!info) {
        ACSDK_ERROR(LX(caller + "Failed").d("reason", "nullptrInfo"));
        return nullptr;
    }
    if (!info->directive) {
        ACSDK_ERROR(LX(caller + "Failed").d("reason", "nullptrDirective"));
        return nullptr;
    }
    if (checkResult && !info->result) {
        ACSDK_ERROR(LX(caller + "Failed").d("reason", "nullptrResult"));
        return nullptr;
    }

    auto speakDirInfo = getSpeakDirectiveInfo(info->directive->getMessageId());
    if (speakDirInfo) {
        return speakDirInfo;
    }

    speakDirInfo = std::make_shared<SpeakDirectiveInfo>(info);

    return speakDirInfo;
}

std::shared_ptr<SpeechSynthesizer::SpeakDirectiveInfo> SpeechSynthesizer::getSpeakDirectiveInfo(
    const std::string& messageId) {
    std::lock_guard<std::mutex> lock(m_speakDirectiveInfoMutex);
    auto it = m_speakDirectiveInfoMap.find(messageId);
    if (it != m_speakDirectiveInfoMap.end()) {
        return it->second;
    }
    return nullptr;
}

bool SpeechSynthesizer::setSpeakDirectiveInfo(
    const std::string& messageId,
    std::shared_ptr<SpeechSynthesizer::SpeakDirectiveInfo> speakDirectiveInfo) {
    std::lock_guard<std::mutex> lock(m_speakDirectiveInfoMutex);
    auto it = m_speakDirectiveInfoMap.find(messageId);
    if (it != m_speakDirectiveInfoMap.end()) {
        return false;
    }
    m_speakDirectiveInfoMap[messageId] = speakDirectiveInfo;
    return true;
}

void SpeechSynthesizer::removeSpeakDirectiveInfo(const std::string& messageId) {
    std::lock_guard<std::mutex> lock(m_speakDirectiveInfoMutex);
    m_speakDirectiveInfoMap.erase(messageId);
}

void SpeechSynthesizer::addToDirectiveQueue(std::shared_ptr<SpeakDirectiveInfo> speakInfo) {
    std::lock_guard<std::mutex> lock(m_speakInfoQueueMutex);
    if (m_speakInfoQueue.empty()) {
        m_speakInfoQueue.push_back(speakInfo);
        executeHandleAfterValidation(speakInfo);
    } else {
        ACSDK_DEBUG9(LX("addToDirectiveQueue").d("queueSize", m_speakInfoQueue.size()));
        m_speakInfoQueue.push_back(speakInfo);
    }
}

void SpeechSynthesizer::resetMediaSourceId() {
    m_mediaSourceId = MediaPlayerInterface::ERROR;
}

void SpeechSynthesizer::onDialogUXStateChanged(
    avsCommon::sdkInterfaces::DialogUXStateObserverInterface::DialogUXState newState) {
    m_executor.submit([this, newState]() { executeOnDialogUXStateChanged(newState); });
}

void SpeechSynthesizer::executeOnDialogUXStateChanged(
    avsCommon::sdkInterfaces::DialogUXStateObserverInterface::DialogUXState newState) {
    if (!m_initialDialogUXStateReceived) {
        // The initial dialog UX state change call comes from simply registering as an observer; it is not a deliberate
        // change to the dialog state which should interrupt a recognize event.
        m_initialDialogUXStateReceived = true;
        return;
    }
    if (newState != avsCommon::sdkInterfaces::DialogUXStateObserverInterface::DialogUXState::IDLE) {
        return;
    }
    if (m_currentFocus != avsCommon::avs::FocusState::NONE) {
        m_focusManager->releaseChannel(CHANNEL_NAME, shared_from_this());
        m_currentFocus = avsCommon::avs::FocusState::NONE;
    }
}

}  // namespace speechSynthesizer
}  // namespace capabilityAgents
}  // namespace alexaClientSDK<|MERGE_RESOLUTION|>--- conflicted
+++ resolved
@@ -669,10 +669,6 @@
     resetCurrentInfo();
     resetMediaSourceId();
     {
-<<<<<<< HEAD
-        std::lock_guard<std::mutex> lock(m_speakInfoQueueMutex);
-        m_speakInfoQueue.clear();
-=======
         std::unique_lock<std::mutex> lock(m_mutex);
         while (!m_speakInfoQueue.empty()) {
             auto speakInfo = m_speakInfoQueue.front();
@@ -682,7 +678,6 @@
                 speakInfo, avsCommon::avs::ExceptionErrorType::INTERNAL_ERROR, error);
             lock.lock();
         }
->>>>>>> 5259a2f6
     }
 }
 
